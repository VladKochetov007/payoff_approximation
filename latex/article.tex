--- conflicted
+++ resolved
@@ -243,8 +243,6 @@
     \end{equation}
 \end{enumerate}
 
-<<<<<<< HEAD
-=======
 However, these generalizations lose the analytical tractability of the L2 case, 
 requiring numerical optimization methods for solution.
 
@@ -262,7 +260,6 @@
 \label{fig:regularization}
 \end{figure}
 
->>>>>>> 48c4caad
 \begin{figure}[htbp]
 \centering
 \input{weighted_loss.tex}
@@ -272,53 +269,6 @@
 \label{fig:weighted}
 \end{figure}
 
-<<<<<<< HEAD
-The weighted error formulation provides error weighting proportional to the target payoff magnitude, 
-offering economic interpretation well-aligned with trading objectives. Furthermore, it 
-naturally enhances focus on regions with significant payoff values, making it particularly 
-suitable for practical applications.
-
-\input{method_comparison.tex}
-
-The empirical results presented in Table~\ref{tab:method_comparison} demonstrate clear 
-superiority of the weighted error method across all regularization parameters. While the 
-L2 regularization provides an analytical solution, making it computationally attractive, 
-the weighted method consistently achieves MAE around 1.04, significantly outperforming 
-both L1 and L2 approaches. The L2 method shows stable but inferior performance with MAE 
-around 1.45, while L1 regularization's performance deteriorates significantly as $\gamma$ 
-increases, with MAE growing from 1.45 to 4.62.
-
-This comprehensive comparison suggests that for practical applications, the weighted error 
-method should be preferred despite its requirement for numerical optimization. The improved 
-accuracy (approximately 30\% reduction in MAE compared to L2) and consistent performance 
-across different regularization parameters justify the additional computational cost.
-
-\section{Results}
-\subsection{Distribution-Based Trading}
-The approximation method enables novel trading strategies that exploit distributional 
-forecasts rather than direct price predictions. Traders can hedge against forecasted 
-distribution features, express views on higher moments of price distribution, and 
-implement volatility surface arbitrage strategies through carefully constructed 
-option portfolios.
-
-The key advantage emerges when combining the approximation with distribution 
-forecasts $\mathbb{P}(S_T)$:
- 
-\begin{equation}
-\mathbb{E}[V(S_T)] = 
-    \int_{0}^{\infty} 
-        V(S) \mathbb{P}(S_T = S) dS
-\end{equation}
-
-Optimal portfolio weights $\boldsymbol{\theta}^*$ maximize the expected payoff under 
-forecasted distribution:
-
-\begin{equation}
-\boldsymbol{\theta}^* = 
-    \argmax_{\boldsymbol{\theta}} 
-        \mathbb{E}\left[\hat{V}(S_T;\boldsymbol{\theta})\right]
-\end{equation}
-=======
 \input{method_comparison.tex}
 
 Table~\ref{tab:method_comparison} presents a comparative analysis of the three regularization 
@@ -343,7 +293,6 @@
 implementation. Its ability to focus on economically significant regions and maintain consistent 
 performance across different regularization parameters makes it the preferred choice for 
 real-world trading applications.
->>>>>>> 48c4caad
 
 \section{Conclusion}
 
